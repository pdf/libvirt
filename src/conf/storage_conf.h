--- conflicted
+++ resolved
@@ -120,12 +120,9 @@
     VIR_STORAGE_POOL_ISCSI,    /* iSCSI targets */
     VIR_STORAGE_POOL_SCSI,     /* SCSI HBA */
     VIR_STORAGE_POOL_MPATH,    /* Multipath devices */
-<<<<<<< HEAD
-    VIR_STORAGE_POOL_ZFS,      /* ZFS volumes */
-=======
     VIR_STORAGE_POOL_RBD,      /* RADOS Block Device */
     VIR_STORAGE_POOL_SHEEPDOG, /* Sheepdog device */
->>>>>>> ac97c2ba
+    VIR_STORAGE_POOL_ZFS,      /* ZFS volumes */
 
     VIR_STORAGE_POOL_LAST,
 };
