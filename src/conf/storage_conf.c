/*
 * storage_conf.c: config handling for storage driver
 *
 * Copyright (C) 2006-2012 Red Hat, Inc.
 * Copyright (C) 2006-2008 Daniel P. Berrange
 *
 * This library is free software; you can redistribute it and/or
 * modify it under the terms of the GNU Lesser General Public
 * License as published by the Free Software Foundation; either
 * version 2.1 of the License, or (at your option) any later version.
 *
 * This library is distributed in the hope that it will be useful,
 * but WITHOUT ANY WARRANTY; without even the implied warranty of
 * MERCHANTABILITY or FITNESS FOR A PARTICULAR PURPOSE.  See the GNU
 * Lesser General Public License for more details.
 *
 * You should have received a copy of the GNU Lesser General Public
 * License along with this library;  If not, see
 * <http://www.gnu.org/licenses/>.
 *
 * Author: Daniel P. Berrange <berrange@redhat.com>
 */

#include <config.h>

#include <stdlib.h>
#include <sys/types.h>
#include <sys/stat.h>
#include <dirent.h>
#include <unistd.h>
#include <errno.h>
#include <stdio.h>
#include <fcntl.h>
#include <string.h>

#include "virterror_internal.h"
#include "datatypes.h"
#include "storage_conf.h"
#include "storage_file.h"

#include "xml.h"
#include "uuid.h"
#include "buf.h"
#include "util.h"
#include "memory.h"
#include "virfile.h"

#define VIR_FROM_THIS VIR_FROM_STORAGE

#define DEFAULT_POOL_PERM_MODE 0755
#define DEFAULT_VOL_PERM_MODE  0600

VIR_ENUM_IMPL(virStoragePool,
              VIR_STORAGE_POOL_LAST,
              "dir", "fs", "netfs",
              "logical", "disk", "iscsi",
<<<<<<< HEAD
              "scsi", "mpath", "zfs")
=======
              "scsi", "mpath", "rbd", "sheepdog")
>>>>>>> ac97c2ba

VIR_ENUM_IMPL(virStoragePoolFormatFileSystem,
              VIR_STORAGE_POOL_FS_LAST,
              "auto", "ext2", "ext3",
              "ext4", "ufs", "iso9660", "udf",
              "gfs", "gfs2", "vfat", "hfs+", "xfs", "ocfs2")

VIR_ENUM_IMPL(virStoragePoolFormatFileSystemNet,
              VIR_STORAGE_POOL_NETFS_LAST,
              "auto", "nfs", "glusterfs", "cifs")

VIR_ENUM_IMPL(virStoragePoolFormatDisk,
              VIR_STORAGE_POOL_DISK_LAST,
              "unknown", "dos", "dvh", "gpt",
              "mac", "bsd", "pc98", "sun", "lvm2")

VIR_ENUM_IMPL(virStoragePoolFormatLogical,
              VIR_STORAGE_POOL_LOGICAL_LAST,
              "unknown", "lvm2")

VIR_ENUM_IMPL(virStoragePoolFormatZFS,
              VIR_STORAGE_POOL_ZFS_LAST,
              "zpool", "zpl")

VIR_ENUM_IMPL(virStorageVolFormatDisk,
              VIR_STORAGE_VOL_DISK_LAST,
              "none", "linux", "fat16",
              "fat32", "linux-swap",
              "linux-lvm", "linux-raid",
              "extended")

VIR_ENUM_IMPL(virStoragePartedFsType,
              VIR_STORAGE_PARTED_FS_TYPE_LAST,
              "ext2", "ext2", "fat16",
              "fat32", "linux-swap",
              "ext2", "ext2",
              "extended")

typedef const char *(*virStorageVolFormatToString)(int format);
typedef int (*virStorageVolFormatFromString)(const char *format);

typedef const char *(*virStoragePoolFormatToString)(int format);
typedef int (*virStoragePoolFormatFromString)(const char *format);

typedef struct _virStorageVolOptions virStorageVolOptions;
typedef virStorageVolOptions *virStorageVolOptionsPtr;
struct _virStorageVolOptions {
    int defaultFormat;
    virStorageVolFormatToString formatToString;
    virStorageVolFormatFromString formatFromString;
};

/* Flags to indicate mandatory components in the pool source */
enum {
    VIR_STORAGE_POOL_SOURCE_HOST            = (1<<0),
    VIR_STORAGE_POOL_SOURCE_DEVICE          = (1<<1),
    VIR_STORAGE_POOL_SOURCE_DIR             = (1<<2),
    VIR_STORAGE_POOL_SOURCE_ADAPTER         = (1<<3),
    VIR_STORAGE_POOL_SOURCE_NAME            = (1<<4),
    VIR_STORAGE_POOL_SOURCE_INITIATOR_IQN   = (1<<5),
    VIR_STORAGE_POOL_SOURCE_NETWORK         = (1<<6),
};



typedef struct _virStoragePoolOptions virStoragePoolOptions;
typedef virStoragePoolOptions *virStoragePoolOptionsPtr;
struct _virStoragePoolOptions {
    unsigned int flags;
    int defaultFormat;
    virStoragePoolFormatToString formatToString;
    virStoragePoolFormatFromString formatFromString;
};

typedef struct _virStoragePoolTypeInfo virStoragePoolTypeInfo;
typedef virStoragePoolTypeInfo *virStoragePoolTypeInfoPtr;

struct _virStoragePoolTypeInfo {
    int poolType;
    virStoragePoolOptions poolOptions;
    virStorageVolOptions volOptions;
};

static virStoragePoolTypeInfo poolTypeInfo[] = {
    { .poolType = VIR_STORAGE_POOL_LOGICAL,
      .poolOptions = {
            .flags = (VIR_STORAGE_POOL_SOURCE_NAME |
                      VIR_STORAGE_POOL_SOURCE_DEVICE),
            .defaultFormat = VIR_STORAGE_POOL_LOGICAL_LVM2,
            .formatFromString = virStoragePoolFormatLogicalTypeFromString,
            .formatToString = virStoragePoolFormatLogicalTypeToString,
        },
    },
    { .poolType = VIR_STORAGE_POOL_ZFS,
      .poolOptions = {
            .flags = (VIR_STORAGE_POOL_SOURCE_NAME |
                      VIR_STORAGE_POOL_SOURCE_DEVICE),
            .defaultFormat = VIR_STORAGE_POOL_ZFS_ZPOOL,
            .formatFromString = virStoragePoolFormatZFSTypeFromString,
            .formatToString = virStoragePoolFormatZFSTypeToString,
        },
    },
    { .poolType = VIR_STORAGE_POOL_DIR,
      .volOptions = {
            .defaultFormat = VIR_STORAGE_FILE_RAW,
            .formatFromString = virStorageFileFormatTypeFromString,
            .formatToString = virStorageFileFormatTypeToString,
        },
    },
    { .poolType = VIR_STORAGE_POOL_FS,
      .poolOptions = {
            .flags = (VIR_STORAGE_POOL_SOURCE_DEVICE),
            .defaultFormat = VIR_STORAGE_POOL_FS_AUTO,
            .formatFromString = virStoragePoolFormatFileSystemTypeFromString,
            .formatToString = virStoragePoolFormatFileSystemTypeToString,
        },
      .volOptions = {
            .defaultFormat = VIR_STORAGE_FILE_RAW,
            .formatFromString = virStorageFileFormatTypeFromString,
            .formatToString = virStorageFileFormatTypeToString,
        },
    },
    { .poolType = VIR_STORAGE_POOL_NETFS,
      .poolOptions = {
            .flags = (VIR_STORAGE_POOL_SOURCE_HOST |
                      VIR_STORAGE_POOL_SOURCE_DIR),
            .defaultFormat = VIR_STORAGE_POOL_NETFS_AUTO,
            .formatFromString = virStoragePoolFormatFileSystemNetTypeFromString,
            .formatToString = virStoragePoolFormatFileSystemNetTypeToString,
        },
      .volOptions = {
            .defaultFormat = VIR_STORAGE_FILE_RAW,
            .formatFromString = virStorageFileFormatTypeFromString,
            .formatToString = virStorageFileFormatTypeToString,
        },
    },
    { .poolType = VIR_STORAGE_POOL_ISCSI,
      .poolOptions = {
            .flags = (VIR_STORAGE_POOL_SOURCE_HOST |
                      VIR_STORAGE_POOL_SOURCE_DEVICE |
                      VIR_STORAGE_POOL_SOURCE_INITIATOR_IQN),
        },
      .volOptions = {
            .formatToString = virStoragePoolFormatDiskTypeToString,
        }
    },
    { .poolType = VIR_STORAGE_POOL_SCSI,
      .poolOptions = {
            .flags = (VIR_STORAGE_POOL_SOURCE_ADAPTER),
        },
      .volOptions = {
            .formatToString = virStoragePoolFormatDiskTypeToString,
        }
    },
    { .poolType = VIR_STORAGE_POOL_RBD,
      .poolOptions = {
             .flags = (VIR_STORAGE_POOL_SOURCE_HOST |
                       VIR_STORAGE_POOL_SOURCE_NETWORK |
                       VIR_STORAGE_POOL_SOURCE_NAME),
        },
       .volOptions = {
            .defaultFormat = VIR_STORAGE_FILE_RAW,
            .formatToString = virStoragePoolFormatDiskTypeToString,
        }
    },
    { .poolType = VIR_STORAGE_POOL_SHEEPDOG,
      .poolOptions = {
             .flags = (VIR_STORAGE_POOL_SOURCE_HOST |
                       VIR_STORAGE_POOL_SOURCE_NETWORK |
                       VIR_STORAGE_POOL_SOURCE_NAME),
        },
       .volOptions = {
            .defaultFormat = VIR_STORAGE_FILE_RAW,
            .formatToString = virStoragePoolFormatDiskTypeToString,
        }
    },
    { .poolType = VIR_STORAGE_POOL_MPATH,
      .volOptions = {
            .formatToString = virStoragePoolFormatDiskTypeToString,
        }
    },
    { .poolType = VIR_STORAGE_POOL_DISK,
      .poolOptions = {
            .flags = (VIR_STORAGE_POOL_SOURCE_DEVICE),
            .defaultFormat = VIR_STORAGE_POOL_DISK_UNKNOWN,
            .formatFromString = virStoragePoolFormatDiskTypeFromString,
            .formatToString = virStoragePoolFormatDiskTypeToString,
        },
      .volOptions = {
            .defaultFormat = VIR_STORAGE_VOL_DISK_NONE,
            .formatFromString = virStorageVolFormatDiskTypeFromString,
            .formatToString = virStorageVolFormatDiskTypeToString,
        },
    }
};


static virStoragePoolTypeInfoPtr
virStoragePoolTypeInfoLookup(int type) {
    unsigned int i;
    for (i = 0; i < ARRAY_CARDINALITY(poolTypeInfo) ; i++)
        if (poolTypeInfo[i].poolType == type)
            return &poolTypeInfo[i];

    virReportError(VIR_ERR_INTERNAL_ERROR,
                   _("missing backend for pool type %d"), type);
    return NULL;
}

static virStoragePoolOptionsPtr
virStoragePoolOptionsForPoolType(int type) {
    virStoragePoolTypeInfoPtr backend = virStoragePoolTypeInfoLookup(type);
    if (backend == NULL)
        return NULL;
    return &backend->poolOptions;
}

static virStorageVolOptionsPtr
virStorageVolOptionsForPoolType(int type) {
    virStoragePoolTypeInfoPtr backend = virStoragePoolTypeInfoLookup(type);
    if (backend == NULL)
        return NULL;
    return &backend->volOptions;
}


void
virStorageVolDefFree(virStorageVolDefPtr def) {
    int i;

    if (!def)
        return;

    VIR_FREE(def->name);
    VIR_FREE(def->key);

    for (i = 0 ; i < def->source.nextent ; i++) {
        VIR_FREE(def->source.extents[i].path);
    }
    VIR_FREE(def->source.extents);

    VIR_FREE(def->target.path);
    VIR_FREE(def->target.perms.label);
    virStorageEncryptionFree(def->target.encryption);
    VIR_FREE(def->backingStore.path);
    VIR_FREE(def->backingStore.perms.label);
    virStorageEncryptionFree(def->backingStore.encryption);
    VIR_FREE(def);
}

void
virStoragePoolSourceClear(virStoragePoolSourcePtr source)
{
    int i;

    if (!source)
        return;

    for (i = 0 ; i < source->nhost ; i++) {
        VIR_FREE(source->hosts[i].name);
    }
    VIR_FREE(source->hosts);

    for (i = 0 ; i < source->ndevice ; i++) {
        VIR_FREE(source->devices[i].freeExtents);
        VIR_FREE(source->devices[i].path);
    }
    VIR_FREE(source->devices);
    VIR_FREE(source->dir);
    VIR_FREE(source->name);
    VIR_FREE(source->adapter);
    VIR_FREE(source->initiator.iqn);
    VIR_FREE(source->vendor);
    VIR_FREE(source->product);

    if (source->authType == VIR_STORAGE_POOL_AUTH_CHAP) {
        VIR_FREE(source->auth.chap.login);
        VIR_FREE(source->auth.chap.passwd);
    }

    if (source->authType == VIR_STORAGE_POOL_AUTH_CEPHX) {
        VIR_FREE(source->auth.cephx.username);
        VIR_FREE(source->auth.cephx.secret.usage);
    }
}

void
virStoragePoolSourceFree(virStoragePoolSourcePtr source)
{
    virStoragePoolSourceClear(source);
    VIR_FREE(source);
}

void
virStoragePoolDefFree(virStoragePoolDefPtr def) {
    if (!def)
        return;

    VIR_FREE(def->name);

    virStoragePoolSourceClear(&def->source);

    VIR_FREE(def->target.path);
    VIR_FREE(def->target.perms.label);
    VIR_FREE(def);
}


void
virStoragePoolObjFree(virStoragePoolObjPtr obj) {
    if (!obj)
        return;

    virStoragePoolObjClearVols(obj);

    virStoragePoolDefFree(obj->def);
    virStoragePoolDefFree(obj->newDef);

    VIR_FREE(obj->configFile);
    VIR_FREE(obj->autostartLink);

    virMutexDestroy(&obj->lock);

    VIR_FREE(obj);
}

void virStoragePoolObjListFree(virStoragePoolObjListPtr pools)
{
    unsigned int i;
    for (i = 0 ; i < pools->count ; i++)
        virStoragePoolObjFree(pools->objs[i]);
    VIR_FREE(pools->objs);
    pools->count = 0;
}

void
virStoragePoolObjRemove(virStoragePoolObjListPtr pools,
                        virStoragePoolObjPtr pool)
{
    unsigned int i;

    virStoragePoolObjUnlock(pool);

    for (i = 0 ; i < pools->count ; i++) {
        virStoragePoolObjLock(pools->objs[i]);
        if (pools->objs[i] == pool) {
            virStoragePoolObjUnlock(pools->objs[i]);
            virStoragePoolObjFree(pools->objs[i]);

            if (i < (pools->count - 1))
                memmove(pools->objs + i, pools->objs + i + 1,
                        sizeof(*(pools->objs)) * (pools->count - (i + 1)));

            if (VIR_REALLOC_N(pools->objs, pools->count - 1) < 0) {
                ; /* Failure to reduce memory allocation isn't fatal */
            }
            pools->count--;

            break;
        }
        virStoragePoolObjUnlock(pools->objs[i]);
    }
}


static int
virStoragePoolDefParseAuthChap(xmlXPathContextPtr ctxt,
                               virStoragePoolAuthChapPtr auth) {
    auth->login = virXPathString("string(./auth/@login)", ctxt);
    if (auth->login == NULL) {
        virReportError(VIR_ERR_XML_ERROR,
                       "%s", _("missing auth host attribute"));
        return -1;
    }

    auth->passwd = virXPathString("string(./auth/@passwd)", ctxt);
    if (auth->passwd == NULL) {
        virReportError(VIR_ERR_XML_ERROR,
                       "%s", _("missing auth passwd attribute"));
        return -1;
    }

    return 0;
}

static int
virStoragePoolDefParseAuthCephx(xmlXPathContextPtr ctxt,
                               virStoragePoolAuthCephxPtr auth) {
    char *uuid = NULL;
    auth->username = virXPathString("string(./auth/@username)", ctxt);
    if (auth->username == NULL) {
        virReportError(VIR_ERR_XML_ERROR,
                       "%s", _("missing auth username attribute"));
        return -1;
    }

    uuid = virXPathString("string(./auth/secret/@uuid)", ctxt);
    auth->secret.usage = virXPathString("string(./auth/secret/@usage)", ctxt);
    if (uuid == NULL && auth->secret.usage == NULL) {
        virReportError(VIR_ERR_XML_ERROR, "%s",
                       _("missing auth secret uuid or usage attribute"));
        return -1;
    }

    if (virUUIDParse(uuid, auth->secret.uuid) < 0) {
        virReportError(VIR_ERR_XML_ERROR,
                       "%s", _("invalid auth secret uuid"));
        return -1;
    }

    return 0;
}

static int
virStoragePoolDefParseSource(xmlXPathContextPtr ctxt,
                             virStoragePoolSourcePtr source,
                             int pool_type,
                             xmlNodePtr node) {
    int ret = -1;
    xmlNodePtr relnode, *nodeset = NULL;
    char *authType = NULL;
    int nsource, i;
    virStoragePoolOptionsPtr options;
    char *name = NULL;
    char *port = NULL;

    relnode = ctxt->node;
    ctxt->node = node;

    if ((options = virStoragePoolOptionsForPoolType(pool_type)) == NULL) {
        goto cleanup;
    }

    source->name = virXPathString("string(./name)", ctxt);
    if (pool_type == VIR_STORAGE_POOL_RBD && source->name == NULL) {
        virReportError(VIR_ERR_XML_ERROR, "%s",
                       _("missing mandatory 'name' field for RBD pool name"));
        goto cleanup;
    }

    if (options->formatFromString) {
        char *format = virXPathString("string(./format/@type)", ctxt);
        if (format == NULL)
            source->format = options->defaultFormat;
        else
            source->format = options->formatFromString(format);

        if (source->format < 0) {
            virReportError(VIR_ERR_XML_ERROR,
                           _("unknown pool format type %s"), format);
            VIR_FREE(format);
            goto cleanup;
        }
        VIR_FREE(format);
    }

    source->nhost = virXPathNodeSet("./host", ctxt, &nodeset);

    if (source->nhost) {
        if (VIR_ALLOC_N(source->hosts, source->nhost) < 0) {
            virReportOOMError();
            goto cleanup;
        }

        for (i = 0 ; i < source->nhost ; i++) {
            name = virXMLPropString(nodeset[i], "name");
            if (name == NULL) {
                virReportError(VIR_ERR_XML_ERROR,
                               "%s", _("missing storage pool host name"));
                goto cleanup;
            }
            source->hosts[i].name = name;

            port = virXMLPropString(nodeset[i], "port");
            if (port) {
                if (virStrToLong_i(port, NULL, 10, &source->hosts[i].port) < 0) {
                    virReportError(VIR_ERR_XML_ERROR,
                                   _("Invalid port number: %s"),
                                   port);
                    goto cleanup;
                }
            }
        }
    }

    VIR_FREE(nodeset);
    source->initiator.iqn = virXPathString("string(./initiator/iqn/@name)", ctxt);

    nsource = virXPathNodeSet("./device", ctxt, &nodeset);
    if (nsource < 0)
        goto cleanup;

    if (nsource > 0) {
        if (VIR_ALLOC_N(source->devices, nsource) < 0) {
            VIR_FREE(nodeset);
            virReportOOMError();
            goto cleanup;
        }

        for (i = 0 ; i < nsource ; i++) {
            char *path = virXMLPropString(nodeset[i], "path");
            if (path == NULL) {
                VIR_FREE(nodeset);
                virReportError(VIR_ERR_XML_ERROR,
                               "%s", _("missing storage pool source device path"));
                goto cleanup;
            }
            source->devices[i].path = path;
        }
        source->ndevice = nsource;
    }

    source->dir = virXPathString("string(./dir/@path)", ctxt);
    source->adapter = virXPathString("string(./adapter/@name)", ctxt);

    authType = virXPathString("string(./auth/@type)", ctxt);
    if (authType == NULL) {
        source->authType = VIR_STORAGE_POOL_AUTH_NONE;
    } else {
        if (STREQ(authType, "chap")) {
            source->authType = VIR_STORAGE_POOL_AUTH_CHAP;
        } else if (STREQ(authType, "ceph")) {
            source->authType = VIR_STORAGE_POOL_AUTH_CEPHX;
        } else {
            virReportError(VIR_ERR_XML_ERROR,
                           _("unknown auth type '%s'"),
                           (const char *)authType);
            goto cleanup;
        }
    }

    if (source->authType == VIR_STORAGE_POOL_AUTH_CHAP) {
        if (virStoragePoolDefParseAuthChap(ctxt, &source->auth.chap) < 0)
            goto cleanup;
    }

    if (source->authType == VIR_STORAGE_POOL_AUTH_CEPHX) {
        if (virStoragePoolDefParseAuthCephx(ctxt, &source->auth.cephx) < 0)
            goto cleanup;
    }

    source->vendor = virXPathString("string(./vendor/@name)", ctxt);
    source->product = virXPathString("string(./product/@name)", ctxt);

    ret = 0;
cleanup:
    ctxt->node = relnode;

    VIR_FREE(port);
    VIR_FREE(authType);
    VIR_FREE(nodeset);
    return ret;
}

virStoragePoolSourcePtr
virStoragePoolDefParseSourceString(const char *srcSpec,
                                   int pool_type)
{
    xmlDocPtr doc = NULL;
    xmlNodePtr node = NULL;
    xmlXPathContextPtr xpath_ctxt = NULL;
    virStoragePoolSourcePtr def = NULL, ret = NULL;

    if (!(doc = virXMLParseStringCtxt(srcSpec,
                                      _("(storage_source_specification)"),
                                      &xpath_ctxt)))
        goto cleanup;

    if (VIR_ALLOC(def) < 0) {
        virReportOOMError();
        goto cleanup;
    }

    if (!(node = virXPathNode("/source", xpath_ctxt))) {
        virReportError(VIR_ERR_XML_ERROR, "%s",
                       _("root element was not source"));
        goto cleanup;
    }

    if (virStoragePoolDefParseSource(xpath_ctxt, def, pool_type,
                                     node) < 0)
        goto cleanup;

    ret = def;
    def = NULL;
cleanup:
    virStoragePoolSourceFree(def);
    xmlFreeDoc(doc);
    xmlXPathFreeContext(xpath_ctxt);

    return ret;
}
static int
virStorageDefParsePerms(xmlXPathContextPtr ctxt,
                        virStoragePermsPtr perms,
                        const char *permxpath,
                        int defaultmode) {
    char *mode;
    long v;
    int ret = -1;
    xmlNodePtr relnode;
    xmlNodePtr node;

    node = virXPathNode(permxpath, ctxt);
    if (node == NULL) {
        /* Set default values if there is not <permissions> element */
        perms->mode = defaultmode;
        perms->uid = -1;
        perms->gid = -1;
        perms->label = NULL;
        return 0;
    }

    relnode = ctxt->node;
    ctxt->node = node;

    mode = virXPathString("string(./mode)", ctxt);
    if (!mode) {
        perms->mode = defaultmode;
    } else {
        int tmp;

        if (virStrToLong_i(mode, NULL, 8, &tmp) < 0 || (tmp & ~0777)) {
            VIR_FREE(mode);
            virReportError(VIR_ERR_XML_ERROR,
                           "%s", _("malformed octal mode"));
            goto error;
        }
        perms->mode = tmp;
        VIR_FREE(mode);
    }

    if (virXPathNode("./owner", ctxt) == NULL) {
        perms->uid = -1;
    } else {
        if (virXPathLong("number(./owner)", ctxt, &v) < 0) {
            virReportError(VIR_ERR_XML_ERROR,
                           "%s", _("malformed owner element"));
            goto error;
        }
        perms->uid = (int)v;
    }

    if (virXPathNode("./group", ctxt) == NULL) {
        perms->gid = -1;
    } else {
        if (virXPathLong("number(./group)", ctxt, &v) < 0) {
            virReportError(VIR_ERR_XML_ERROR,
                           "%s", _("malformed group element"));
            goto error;
        }
        perms->gid = (int)v;
    }

    /* NB, we're ignoring missing labels here - they'll simply inherit */
    perms->label = virXPathString("string(./label)", ctxt);

    ret = 0;
error:
    ctxt->node = relnode;
    return ret;
}

static virStoragePoolDefPtr
virStoragePoolDefParseXML(xmlXPathContextPtr ctxt) {
    virStoragePoolOptionsPtr options;
    virStoragePoolDefPtr ret;
    xmlNodePtr source_node;
    char *type = NULL;
    char *uuid = NULL;
    char *tmppath;

    if (VIR_ALLOC(ret) < 0) {
        virReportOOMError();
        return NULL;
    }

    type = virXPathString("string(./@type)", ctxt);
    if ((ret->type = virStoragePoolTypeFromString((const char *)type)) < 0) {
        virReportError(VIR_ERR_INTERNAL_ERROR,
                       _("unknown storage pool type %s"), (const char*)type);
        goto cleanup;
    }

    xmlFree(type);
    type = NULL;

    if ((options = virStoragePoolOptionsForPoolType(ret->type)) == NULL) {
        goto cleanup;
    }

    source_node = virXPathNode("./source", ctxt);
    if (source_node) {
        if (virStoragePoolDefParseSource(ctxt, &ret->source, ret->type,
                                         source_node) < 0)
            goto cleanup;
    }

    ret->name = virXPathString("string(./name)", ctxt);
    if (ret->name == NULL &&
        options->flags & VIR_STORAGE_POOL_SOURCE_NAME)
        ret->name = ret->source.name;
    if (ret->name == NULL) {
        virReportError(VIR_ERR_XML_ERROR,
                       "%s", _("missing pool source name element"));
        goto cleanup;
    }

    uuid = virXPathString("string(./uuid)", ctxt);
    if (uuid == NULL) {
        if (virUUIDGenerate(ret->uuid) < 0) {
            virReportError(VIR_ERR_INTERNAL_ERROR,
                           "%s", _("unable to generate uuid"));
            goto cleanup;
        }
    } else {
        if (virUUIDParse(uuid, ret->uuid) < 0) {
            virReportError(VIR_ERR_XML_ERROR,
                           "%s", _("malformed uuid element"));
            goto cleanup;
        }
        VIR_FREE(uuid);
    }

    if (options->flags & VIR_STORAGE_POOL_SOURCE_HOST) {
        if (!ret->source.nhost) {
            virReportError(VIR_ERR_XML_ERROR,
                           "%s",
                           _("missing storage pool source host name"));
            goto cleanup;
        }
    }

    if (options->flags & VIR_STORAGE_POOL_SOURCE_DIR) {
        if (!ret->source.dir) {
            virReportError(VIR_ERR_XML_ERROR,
                           "%s", _("missing storage pool source path"));
            goto cleanup;
        }
    }
    if (options->flags & VIR_STORAGE_POOL_SOURCE_NAME) {
        if (ret->source.name == NULL) {
            /* source name defaults to pool name */
            ret->source.name = strdup(ret->name);
            if (ret->source.name == NULL) {
                virReportOOMError();
                goto cleanup;
            }
        }
    }

    if (options->flags & VIR_STORAGE_POOL_SOURCE_ADAPTER) {
        if (!ret->source.adapter) {
            virReportError(VIR_ERR_XML_ERROR,
                           "%s", _("missing storage pool source adapter name"));
            goto cleanup;
        }
    }

    /* If DEVICE is the only source type, then its required */
    if (options->flags == VIR_STORAGE_POOL_SOURCE_DEVICE) {
        if (!ret->source.ndevice) {
            virReportError(VIR_ERR_XML_ERROR,
                           "%s", _("missing storage pool source device name"));
            goto cleanup;
        }
    }

    /* When we are working with a virtual disk we can skip the target
     * path and permissions */
    if (!(options->flags & VIR_STORAGE_POOL_SOURCE_NETWORK)) {
        if ((tmppath = virXPathString("string(./target/path)", ctxt)) == NULL) {
            virReportError(VIR_ERR_XML_ERROR,
                           "%s", _("missing storage pool target path"));
            goto cleanup;
        }
        ret->target.path = virFileSanitizePath(tmppath);
        VIR_FREE(tmppath);
        if (!ret->target.path)
            goto cleanup;

        if (virStorageDefParsePerms(ctxt, &ret->target.perms,
                                    "./target/permissions",
                                    DEFAULT_POOL_PERM_MODE) < 0)
            goto cleanup;
    }

    return ret;

 cleanup:
    VIR_FREE(uuid);
    xmlFree(type);
    virStoragePoolDefFree(ret);
    return NULL;
}

virStoragePoolDefPtr
virStoragePoolDefParseNode(xmlDocPtr xml,
                           xmlNodePtr root) {
    xmlXPathContextPtr ctxt = NULL;
    virStoragePoolDefPtr def = NULL;

    if (STRNEQ((const char *)root->name, "pool")) {
        virReportError(VIR_ERR_XML_ERROR,
                       "%s", _("unknown root element for storage pool"));
        goto cleanup;
    }

    ctxt = xmlXPathNewContext(xml);
    if (ctxt == NULL) {
        virReportOOMError();
        goto cleanup;
    }

    ctxt->node = root;
    def = virStoragePoolDefParseXML(ctxt);
cleanup:
    xmlXPathFreeContext(ctxt);
    return def;
}

static virStoragePoolDefPtr
virStoragePoolDefParse(const char *xmlStr,
                       const char *filename) {
    virStoragePoolDefPtr ret = NULL;
    xmlDocPtr xml;

    if ((xml = virXMLParse(filename, xmlStr, _("(storage_pool_definition)")))) {
        ret = virStoragePoolDefParseNode(xml, xmlDocGetRootElement(xml));
        xmlFreeDoc(xml);
    }

    return ret;
}

virStoragePoolDefPtr
virStoragePoolDefParseString(const char *xmlStr)
{
    return virStoragePoolDefParse(xmlStr, NULL);
}

virStoragePoolDefPtr
virStoragePoolDefParseFile(const char *filename)
{
    return virStoragePoolDefParse(NULL, filename);
}

static int
virStoragePoolSourceFormat(virBufferPtr buf,
                           virStoragePoolOptionsPtr options,
                           virStoragePoolSourcePtr src)
{
    int i, j;
    char uuid[VIR_UUID_STRING_BUFLEN];

    virBufferAddLit(buf,"  <source>\n");
    if ((options->flags & VIR_STORAGE_POOL_SOURCE_HOST) && src->nhost) {
        for (i = 0; i < src->nhost; i++) {
            virBufferAsprintf(buf, "    <host name='%s'", src->hosts[i].name);
            if (src->hosts[i].port)
                virBufferAsprintf(buf, " port='%d'", src->hosts[i].port);
            virBufferAddLit(buf, "/>\n");
        }
    }

    if ((options->flags & VIR_STORAGE_POOL_SOURCE_DEVICE) &&
        src->ndevice) {
        for (i = 0 ; i < src->ndevice ; i++) {
            if (src->devices[i].nfreeExtent) {
                virBufferAsprintf(buf,"    <device path='%s'>\n",
                                  src->devices[i].path);
                for (j = 0 ; j < src->devices[i].nfreeExtent ; j++) {
                    virBufferAsprintf(buf, "    <freeExtent start='%llu' end='%llu'/>\n",
                                      src->devices[i].freeExtents[j].start,
                                      src->devices[i].freeExtents[j].end);
                }
                virBufferAddLit(buf,"    </device>\n");
            }
            else
                virBufferAsprintf(buf, "    <device path='%s'/>\n",
                                  src->devices[i].path);
        }
    }
    if ((options->flags & VIR_STORAGE_POOL_SOURCE_DIR) &&
        src->dir)
        virBufferAsprintf(buf,"    <dir path='%s'/>\n", src->dir);
    if ((options->flags & VIR_STORAGE_POOL_SOURCE_ADAPTER) &&
        src->adapter)
        virBufferAsprintf(buf,"    <adapter name='%s'/>\n", src->adapter);
    if ((options->flags & VIR_STORAGE_POOL_SOURCE_NAME) &&
        src->name)
        virBufferAsprintf(buf,"    <name>%s</name>\n", src->name);

    if ((options->flags & VIR_STORAGE_POOL_SOURCE_INITIATOR_IQN) &&
        src->initiator.iqn) {
        virBufferAddLit(buf,"    <initiator>\n");
        virBufferEscapeString(buf,"      <iqn name='%s'/>\n", src->initiator.iqn);
        virBufferAddLit(buf,"    </initiator>\n");
    }

    if (options->formatToString) {
        const char *format = (options->formatToString)(src->format);
        if (!format) {
            virReportError(VIR_ERR_INTERNAL_ERROR,
                           _("unknown pool format number %d"),
                           src->format);
            return -1;
        }
        virBufferAsprintf(buf,"    <format type='%s'/>\n", format);
    }


    if (src->authType == VIR_STORAGE_POOL_AUTH_CHAP)
        virBufferAsprintf(buf,"    <auth type='chap' login='%s' passwd='%s'/>\n",
                          src->auth.chap.login,
                          src->auth.chap.passwd);

    if (src->authType == VIR_STORAGE_POOL_AUTH_CEPHX) {
        virBufferAsprintf(buf,"    <auth username='%s' type='ceph'>\n",
                          src->auth.cephx.username);

        virBufferAsprintf(buf,"      %s", "<secret");
        if (src->auth.cephx.secret.uuid != NULL) {
            virUUIDFormat(src->auth.cephx.secret.uuid, uuid);
            virBufferAsprintf(buf," uuid='%s'", uuid);
        }

        if (src->auth.cephx.secret.usage != NULL) {
            virBufferAsprintf(buf," usage='%s'", src->auth.cephx.secret.usage);
        }
        virBufferAsprintf(buf,"%s", "/>\n");

        virBufferAsprintf(buf,"    %s", "</auth>\n");
    }

    if (src->vendor != NULL) {
        virBufferEscapeString(buf,"    <vendor name='%s'/>\n", src->vendor);
    }

    if (src->product != NULL) {
        virBufferEscapeString(buf,"    <product name='%s'/>\n", src->product);
    }

    virBufferAddLit(buf,"  </source>\n");

    return 0;
}


char *
virStoragePoolDefFormat(virStoragePoolDefPtr def) {
    virStoragePoolOptionsPtr options;
    virBuffer buf = VIR_BUFFER_INITIALIZER;
    const char *type;
    char uuid[VIR_UUID_STRING_BUFLEN];

    options = virStoragePoolOptionsForPoolType(def->type);
    if (options == NULL)
        return NULL;

    type = virStoragePoolTypeToString(def->type);
    if (!type) {
        virReportError(VIR_ERR_INTERNAL_ERROR,
                       "%s", _("unexpected pool type"));
        goto cleanup;
    }
    virBufferAsprintf(&buf, "<pool type='%s'>\n", type);
    virBufferAsprintf(&buf,"  <name>%s</name>\n", def->name);

    virUUIDFormat(def->uuid, uuid);
    virBufferAsprintf(&buf,"  <uuid>%s</uuid>\n", uuid);

    virBufferAsprintf(&buf,"  <capacity unit='bytes'>%llu</capacity>\n",
                      def->capacity);
    virBufferAsprintf(&buf,"  <allocation unit='bytes'>%llu</allocation>\n",
                      def->allocation);
    virBufferAsprintf(&buf,"  <available unit='bytes'>%llu</available>\n",
                      def->available);

    if (virStoragePoolSourceFormat(&buf, options, &def->source) < 0)
        goto cleanup;

    /* RBD and Sheepdog devices are not local block devs nor files, so it doesn't
     * have a target */
    if (def->type != VIR_STORAGE_POOL_RBD && def->type != VIR_STORAGE_POOL_SHEEPDOG) {
        virBufferAddLit(&buf,"  <target>\n");

        if (def->target.path)
            virBufferAsprintf(&buf,"    <path>%s</path>\n", def->target.path);

        virBufferAddLit(&buf,"    <permissions>\n");
        virBufferAsprintf(&buf,"      <mode>0%o</mode>\n",
                          def->target.perms.mode);
        virBufferAsprintf(&buf,"      <owner>%u</owner>\n",
                          (unsigned int) def->target.perms.uid);
        virBufferAsprintf(&buf,"      <group>%u</group>\n",
                          (unsigned int) def->target.perms.gid);

        if (def->target.perms.label)
            virBufferAsprintf(&buf,"      <label>%s</label>\n",
                            def->target.perms.label);

        virBufferAddLit(&buf,"    </permissions>\n");
        virBufferAddLit(&buf,"  </target>\n");
    }
    virBufferAddLit(&buf,"</pool>\n");

    if (virBufferError(&buf))
        goto no_memory;

    return virBufferContentAndReset(&buf);

 no_memory:
    virReportOOMError();
 cleanup:
    virBufferFreeAndReset(&buf);
    return NULL;
}


static int
virStorageSize(const char *unit,
               const char *val,
               unsigned long long *ret)
{
    if (virStrToLong_ull(val, NULL, 10, ret) < 0) {
        virReportError(VIR_ERR_XML_ERROR,
                       "%s", _("malformed capacity element"));
        return -1;
    }
    /* off_t is signed, so you cannot create a file larger than 2**63
     * bytes in the first place.  */
    if (virScaleInteger(ret, unit, 1, LLONG_MAX) < 0)
        return -1;

    return 0;
}

static virStorageVolDefPtr
virStorageVolDefParseXML(virStoragePoolDefPtr pool,
                         xmlXPathContextPtr ctxt) {
    virStorageVolDefPtr ret;
    virStorageVolOptionsPtr options;
    char *allocation = NULL;
    char *capacity = NULL;
    char *unit = NULL;
    xmlNodePtr node;

    options = virStorageVolOptionsForPoolType(pool->type);
    if (options == NULL)
        return NULL;

    if (VIR_ALLOC(ret) < 0) {
        virReportOOMError();
        return NULL;
    }

    ret->name = virXPathString("string(./name)", ctxt);
    if (ret->name == NULL) {
        virReportError(VIR_ERR_XML_ERROR,
                       "%s", _("missing volume name element"));
        goto cleanup;
    }

    /* Auto-generated so deliberately ignore */
    /*ret->key = virXPathString("string(./key)", ctxt);*/

    capacity = virXPathString("string(./capacity)", ctxt);
    unit = virXPathString("string(./capacity/@unit)", ctxt);
    if (capacity == NULL) {
        virReportError(VIR_ERR_XML_ERROR,
                       "%s", _("missing capacity element"));
        goto cleanup;
    }
    if (virStorageSize(unit, capacity, &ret->capacity) < 0)
        goto cleanup;
    VIR_FREE(capacity);
    VIR_FREE(unit);

    allocation = virXPathString("string(./allocation)", ctxt);
    if (allocation) {
        unit = virXPathString("string(./allocation/@unit)", ctxt);
        if (virStorageSize(unit, allocation, &ret->allocation) < 0)
            goto cleanup;
        VIR_FREE(allocation);
        VIR_FREE(unit);
    } else {
        ret->allocation = ret->capacity;
    }

    ret->target.path = virXPathString("string(./target/path)", ctxt);
    if (options->formatFromString) {
        char *format = virXPathString("string(./target/format/@type)", ctxt);
        if (format == NULL)
            ret->target.format = options->defaultFormat;
        else
            ret->target.format = (options->formatFromString)(format);

        if (ret->target.format < 0) {
            virReportError(VIR_ERR_XML_ERROR,
                           _("unknown volume format type %s"), format);
            VIR_FREE(format);
            goto cleanup;
        }
        VIR_FREE(format);
    }

    if (virStorageDefParsePerms(ctxt, &ret->target.perms,
                                "./target/permissions",
                                DEFAULT_VOL_PERM_MODE) < 0)
        goto cleanup;

    node = virXPathNode("./target/encryption", ctxt);
    if (node != NULL) {
        ret->target.encryption = virStorageEncryptionParseNode(ctxt->doc,
                                                               node);
        if (ret->target.encryption == NULL)
            goto cleanup;
    }



    ret->backingStore.path = virXPathString("string(./backingStore/path)", ctxt);
    if (options->formatFromString) {
        char *format = virXPathString("string(./backingStore/format/@type)", ctxt);
        if (format == NULL)
            ret->backingStore.format = options->defaultFormat;
        else
            ret->backingStore.format = (options->formatFromString)(format);

        if (ret->backingStore.format < 0) {
            virReportError(VIR_ERR_XML_ERROR,
                           _("unknown volume format type %s"), format);
            VIR_FREE(format);
            goto cleanup;
        }
        VIR_FREE(format);
    }

    if (virStorageDefParsePerms(ctxt, &ret->backingStore.perms,
                                "./backingStore/permissions",
                                DEFAULT_VOL_PERM_MODE) < 0)
        goto cleanup;

    return ret;

 cleanup:
    VIR_FREE(allocation);
    VIR_FREE(capacity);
    VIR_FREE(unit);
    virStorageVolDefFree(ret);
    return NULL;
}

virStorageVolDefPtr
virStorageVolDefParseNode(virStoragePoolDefPtr pool,
                          xmlDocPtr xml,
                          xmlNodePtr root) {
    xmlXPathContextPtr ctxt = NULL;
    virStorageVolDefPtr def = NULL;

    if (STRNEQ((const char *)root->name, "volume")) {
        virReportError(VIR_ERR_XML_ERROR,
                       "%s", _("unknown root element for storage vol"));
        goto cleanup;
    }

    ctxt = xmlXPathNewContext(xml);
    if (ctxt == NULL) {
        virReportOOMError();
        goto cleanup;
    }

    ctxt->node = root;
    def = virStorageVolDefParseXML(pool, ctxt);
cleanup:
    xmlXPathFreeContext(ctxt);
    return def;
}

static virStorageVolDefPtr
virStorageVolDefParse(virStoragePoolDefPtr pool,
                      const char *xmlStr,
                      const char *filename) {
    virStorageVolDefPtr ret = NULL;
    xmlDocPtr xml;

    if ((xml = virXMLParse(filename, xmlStr, _("(storage_volume_definition)")))) {
        ret = virStorageVolDefParseNode(pool, xml, xmlDocGetRootElement(xml));
        xmlFreeDoc(xml);
    }

    return ret;
}

virStorageVolDefPtr
virStorageVolDefParseString(virStoragePoolDefPtr pool,
                            const char *xmlStr)
{
    return virStorageVolDefParse(pool, xmlStr, NULL);
}

virStorageVolDefPtr
virStorageVolDefParseFile(virStoragePoolDefPtr pool,
                          const char *filename)
{
    return virStorageVolDefParse(pool, NULL, filename);
}

static int
virStorageVolTargetDefFormat(virStorageVolOptionsPtr options,
                             virBufferPtr buf,
                             virStorageVolTargetPtr def,
                             const char *type) {
    virBufferAsprintf(buf, "  <%s>\n", type);

    if (def->path)
        virBufferAsprintf(buf,"    <path>%s</path>\n", def->path);

    if (options->formatToString) {
        const char *format = (options->formatToString)(def->format);
        if (!format) {
            virReportError(VIR_ERR_INTERNAL_ERROR,
                           _("unknown volume format number %d"),
                           def->format);
            return -1;
        }
        virBufferAsprintf(buf,"    <format type='%s'/>\n", format);
    }

    virBufferAddLit(buf,"    <permissions>\n");
    virBufferAsprintf(buf,"      <mode>0%o</mode>\n",
                      def->perms.mode);
    virBufferAsprintf(buf,"      <owner>%u</owner>\n",
                      (unsigned int) def->perms.uid);
    virBufferAsprintf(buf,"      <group>%u</group>\n",
                      (unsigned int) def->perms.gid);


    if (def->perms.label)
        virBufferAsprintf(buf,"      <label>%s</label>\n",
                          def->perms.label);

    virBufferAddLit(buf,"    </permissions>\n");

    if (def->encryption) {
        virBufferAdjustIndent(buf, 4);
        if (virStorageEncryptionFormat(buf, def->encryption) < 0)
            return -1;
        virBufferAdjustIndent(buf, -4);
    }

    virBufferAsprintf(buf, "  </%s>\n", type);

    return 0;
}

char *
virStorageVolDefFormat(virStoragePoolDefPtr pool,
                       virStorageVolDefPtr def) {
    virStorageVolOptionsPtr options;
    virBuffer buf = VIR_BUFFER_INITIALIZER;

    options = virStorageVolOptionsForPoolType(pool->type);
    if (options == NULL)
        return NULL;

    virBufferAddLit(&buf, "<volume>\n");
    virBufferAsprintf(&buf,"  <name>%s</name>\n", def->name);
    virBufferAsprintf(&buf,"  <key>%s</key>\n", def->key ? def->key : "(null)");
    virBufferAddLit(&buf, "  <source>\n");

    if (def->source.nextent) {
        int i;
        const char *thispath = NULL;
        for (i = 0 ; i < def->source.nextent ; i++) {
            if (thispath == NULL ||
                STRNEQ(thispath, def->source.extents[i].path)) {
                if (thispath != NULL)
                    virBufferAddLit(&buf, "    </device>\n");

                virBufferAsprintf(&buf, "    <device path='%s'>\n",
                                  def->source.extents[i].path);
            }

            virBufferAsprintf(&buf,
                              "      <extent start='%llu' end='%llu'/>\n",
                              def->source.extents[i].start,
                              def->source.extents[i].end);
            thispath = def->source.extents[i].path;
        }
        if (thispath != NULL)
            virBufferAddLit(&buf, "    </device>\n");
    }
    virBufferAddLit(&buf, "  </source>\n");

    virBufferAsprintf(&buf,"  <capacity unit='bytes'>%llu</capacity>\n",
                      def->capacity);
    virBufferAsprintf(&buf,"  <allocation unit='bytes'>%llu</allocation>\n",
                      def->allocation);

    if (virStorageVolTargetDefFormat(options, &buf,
                                     &def->target, "target") < 0)
        goto cleanup;

    if (def->backingStore.path &&
        virStorageVolTargetDefFormat(options, &buf,
                                     &def->backingStore, "backingStore") < 0)
        goto cleanup;

    virBufferAddLit(&buf,"</volume>\n");

    if (virBufferError(&buf))
        goto no_memory;

    return virBufferContentAndReset(&buf);

 no_memory:
    virReportOOMError();
 cleanup:
    virBufferFreeAndReset(&buf);
    return NULL;
}


virStoragePoolObjPtr
virStoragePoolObjFindByUUID(virStoragePoolObjListPtr pools,
                            const unsigned char *uuid) {
    unsigned int i;

    for (i = 0 ; i < pools->count ; i++) {
        virStoragePoolObjLock(pools->objs[i]);
        if (!memcmp(pools->objs[i]->def->uuid, uuid, VIR_UUID_BUFLEN))
            return pools->objs[i];
        virStoragePoolObjUnlock(pools->objs[i]);
    }

    return NULL;
}

virStoragePoolObjPtr
virStoragePoolObjFindByName(virStoragePoolObjListPtr pools,
                            const char *name) {
    unsigned int i;

    for (i = 0 ; i < pools->count ; i++) {
        virStoragePoolObjLock(pools->objs[i]);
        if (STREQ(pools->objs[i]->def->name, name))
            return pools->objs[i];
        virStoragePoolObjUnlock(pools->objs[i]);
    }

    return NULL;
}

virStoragePoolObjPtr
virStoragePoolSourceFindDuplicateDevices(virStoragePoolObjPtr pool,
                                         virStoragePoolDefPtr def) {
    unsigned int i, j;

    for (i = 0; i < pool->def->source.ndevice; i++) {
        for (j = 0; j < def->source.ndevice; j++) {
            if (STREQ(pool->def->source.devices[i].path, def->source.devices[j].path))
                return pool;
        }
    }

    return NULL;
}

void
virStoragePoolObjClearVols(virStoragePoolObjPtr pool)
{
    unsigned int i;
    for (i = 0 ; i < pool->volumes.count ; i++)
        virStorageVolDefFree(pool->volumes.objs[i]);

    VIR_FREE(pool->volumes.objs);
    pool->volumes.count = 0;
}

virStorageVolDefPtr
virStorageVolDefFindByKey(virStoragePoolObjPtr pool,
                          const char *key) {
    unsigned int i;

    for (i = 0 ; i < pool->volumes.count ; i++)
        if (STREQ(pool->volumes.objs[i]->key, key))
            return pool->volumes.objs[i];

    return NULL;
}

virStorageVolDefPtr
virStorageVolDefFindByPath(virStoragePoolObjPtr pool,
                           const char *path) {
    unsigned int i;

    for (i = 0 ; i < pool->volumes.count ; i++)
        if (STREQ(pool->volumes.objs[i]->target.path, path))
            return pool->volumes.objs[i];

    return NULL;
}

virStorageVolDefPtr
virStorageVolDefFindByName(virStoragePoolObjPtr pool,
                           const char *name) {
    unsigned int i;

    for (i = 0 ; i < pool->volumes.count ; i++)
        if (STREQ(pool->volumes.objs[i]->name, name))
            return pool->volumes.objs[i];

    return NULL;
}

virStoragePoolObjPtr
virStoragePoolObjAssignDef(virStoragePoolObjListPtr pools,
                           virStoragePoolDefPtr def) {
    virStoragePoolObjPtr pool;

    if ((pool = virStoragePoolObjFindByName(pools, def->name))) {
        if (!virStoragePoolObjIsActive(pool)) {
            virStoragePoolDefFree(pool->def);
            pool->def = def;
        } else {
            virStoragePoolDefFree(pool->newDef);
            pool->newDef = def;
        }
        return pool;
    }

    if (VIR_ALLOC(pool) < 0) {
        virReportOOMError();
        return NULL;
    }

    if (virMutexInit(&pool->lock) < 0) {
        virReportError(VIR_ERR_INTERNAL_ERROR,
                       "%s", _("cannot initialize mutex"));
        VIR_FREE(pool);
        return NULL;
    }
    virStoragePoolObjLock(pool);
    pool->active = 0;
    pool->def = def;

    if (VIR_REALLOC_N(pools->objs, pools->count+1) < 0) {
        pool->def = NULL;
        virStoragePoolObjUnlock(pool);
        virStoragePoolObjFree(pool);
        virReportOOMError();
        return NULL;
    }
    pools->objs[pools->count++] = pool;

    return pool;
}

static virStoragePoolObjPtr
virStoragePoolObjLoad(virStoragePoolObjListPtr pools,
                      const char *file,
                      const char *path,
                      const char *autostartLink) {
    virStoragePoolDefPtr def;
    virStoragePoolObjPtr pool;

    if (!(def = virStoragePoolDefParseFile(path))) {
        return NULL;
    }

    if (!virFileMatchesNameSuffix(file, def->name, ".xml")) {
        virReportError(VIR_ERR_XML_ERROR,
                       _("Storage pool config filename '%s' does not match pool name '%s'"),
                       path, def->name);
        virStoragePoolDefFree(def);
        return NULL;
    }

    if (!(pool = virStoragePoolObjAssignDef(pools, def))) {
        virStoragePoolDefFree(def);
        return NULL;
    }

    VIR_FREE(pool->configFile);  /* for driver reload */
    pool->configFile = strdup(path);
    if (pool->configFile == NULL) {
        virReportOOMError();
        virStoragePoolDefFree(def);
        return NULL;
    }
    VIR_FREE(pool->autostartLink); /* for driver reload */
    pool->autostartLink = strdup(autostartLink);
    if (pool->autostartLink == NULL) {
        virReportOOMError();
        virStoragePoolDefFree(def);
        return NULL;
    }

    pool->autostart = virFileLinkPointsTo(pool->autostartLink,
                                          pool->configFile);

    return pool;
}


int
virStoragePoolLoadAllConfigs(virStoragePoolObjListPtr pools,
                             const char *configDir,
                             const char *autostartDir) {
    DIR *dir;
    struct dirent *entry;

    if (!(dir = opendir(configDir))) {
        if (errno == ENOENT)
            return 0;
        virReportSystemError(errno, _("Failed to open dir '%s'"),
                             configDir);
        return -1;
    }

    while ((entry = readdir(dir))) {
        char *path;
        char *autostartLink;
        virStoragePoolObjPtr pool;

        if (entry->d_name[0] == '.')
            continue;

        if (!virFileHasSuffix(entry->d_name, ".xml"))
            continue;

        if (!(path = virFileBuildPath(configDir, entry->d_name, NULL)))
            continue;

        if (!(autostartLink = virFileBuildPath(autostartDir, entry->d_name,
                                               NULL))) {
            VIR_FREE(path);
            continue;
        }

        pool = virStoragePoolObjLoad(pools, entry->d_name, path,
                                     autostartLink);
        if (pool)
            virStoragePoolObjUnlock(pool);

        VIR_FREE(path);
        VIR_FREE(autostartLink);
    }

    closedir(dir);

    return 0;
}

int
virStoragePoolObjSaveDef(virStorageDriverStatePtr driver,
                         virStoragePoolObjPtr pool,
                         virStoragePoolDefPtr def)
{
    char *xml;
    int ret = -1;

    if (!pool->configFile) {
        if (virFileMakePath(driver->configDir) < 0) {
            virReportSystemError(errno,
                                 _("cannot create config directory %s"),
                                 driver->configDir);
            return -1;
        }

        if (!(pool->configFile = virFileBuildPath(driver->configDir,
                                                  def->name, ".xml"))) {
            return -1;
        }

        if (!(pool->autostartLink = virFileBuildPath(driver->autostartDir,
                                                     def->name, ".xml"))) {
            VIR_FREE(pool->configFile);
            return -1;
        }
    }

    if (!(xml = virStoragePoolDefFormat(def))) {
        virReportError(VIR_ERR_INTERNAL_ERROR,
                       "%s", _("failed to generate XML"));
        return -1;
    }

    ret = virXMLSaveFile(pool->configFile, def->name, "pool-edit", xml);
    VIR_FREE(xml);

    return ret;
}

int
virStoragePoolObjDeleteDef(virStoragePoolObjPtr pool) {
    if (!pool->configFile) {
        virReportError(VIR_ERR_INTERNAL_ERROR,
                       _("no config file for %s"), pool->def->name);
        return -1;
    }

    if (unlink(pool->configFile) < 0) {
        virReportError(VIR_ERR_INTERNAL_ERROR,
                       _("cannot remove config for %s"),
                       pool->def->name);
        return -1;
    }

    return 0;
}

virStoragePoolSourcePtr
virStoragePoolSourceListNewSource(virStoragePoolSourceListPtr list)
{
    virStoragePoolSourcePtr source;

    if (VIR_REALLOC_N(list->sources, list->nsources+1) < 0) {
        virReportOOMError();
        return NULL;
    }

    source = &list->sources[list->nsources++];
    memset(source, 0, sizeof(*source));

    return source;
}

char *virStoragePoolSourceListFormat(virStoragePoolSourceListPtr def)
{
    virStoragePoolOptionsPtr options;
    virBuffer buf = VIR_BUFFER_INITIALIZER;
    const char *type;
    int i;

    options = virStoragePoolOptionsForPoolType(def->type);
    if (options == NULL)
        return NULL;

    type = virStoragePoolTypeToString(def->type);
    if (!type) {
        virReportError(VIR_ERR_INTERNAL_ERROR,
                       "%s", _("unexpected pool type"));
        goto cleanup;
    }

    virBufferAddLit(&buf, "<sources>\n");

    for (i = 0; i < def->nsources; i++) {
        virStoragePoolSourceFormat(&buf, options, &def->sources[i]);
    }

    virBufferAddLit(&buf, "</sources>\n");

    if (virBufferError(&buf))
        goto no_memory;

    return virBufferContentAndReset(&buf);

 no_memory:
    virReportOOMError();
 cleanup:
    virBufferFreeAndReset(&buf);
    return NULL;
}


/*
 * virStoragePoolObjIsDuplicate:
 * @doms : virStoragePoolObjListPtr to search
 * @def  : virStoragePoolDefPtr definition of pool to lookup
 * @check_active: If true, ensure that pool is not active
 *
 * Returns: -1 on error
 *          0 if pool is new
 *          1 if pool is a duplicate
 */
int virStoragePoolObjIsDuplicate(virStoragePoolObjListPtr pools,
                                 virStoragePoolDefPtr def,
                                 unsigned int check_active)
{
    int ret = -1;
    int dupPool = 0;
    virStoragePoolObjPtr pool = NULL;

    /* See if a Pool with matching UUID already exists */
    pool = virStoragePoolObjFindByUUID(pools, def->uuid);
    if (pool) {
        /* UUID matches, but if names don't match, refuse it */
        if (STRNEQ(pool->def->name, def->name)) {
            char uuidstr[VIR_UUID_STRING_BUFLEN];
            virUUIDFormat(pool->def->uuid, uuidstr);
            virReportError(VIR_ERR_OPERATION_FAILED,
                           _("pool '%s' is already defined with uuid %s"),
                           pool->def->name, uuidstr);
            goto cleanup;
        }

        if (check_active) {
            /* UUID & name match, but if Pool is already active, refuse it */
            if (virStoragePoolObjIsActive(pool)) {
                virReportError(VIR_ERR_OPERATION_INVALID,
                               _("pool is already active as '%s'"),
                               pool->def->name);
                goto cleanup;
            }
        }

        dupPool = 1;
    } else {
        /* UUID does not match, but if a name matches, refuse it */
        pool = virStoragePoolObjFindByName(pools, def->name);
        if (pool) {
            char uuidstr[VIR_UUID_STRING_BUFLEN];
            virUUIDFormat(pool->def->uuid, uuidstr);
            virReportError(VIR_ERR_OPERATION_FAILED,
                           _("pool '%s' already exists with uuid %s"),
                           def->name, uuidstr);
            goto cleanup;
        }
    }

    ret = dupPool;
cleanup:
    if (pool)
        virStoragePoolObjUnlock(pool);
    return ret;
}

int virStoragePoolSourceFindDuplicate(virStoragePoolObjListPtr pools,
                                      virStoragePoolDefPtr def)
{
    int i;
    int ret = 1;
    virStoragePoolObjPtr pool = NULL;
    virStoragePoolObjPtr matchpool = NULL;

    /* Check the pool list for duplicate underlying storage */
    for (i = 0; i < pools->count; i++) {
        pool = pools->objs[i];
        if (def->type != pool->def->type)
            continue;

        /* Don't mach against ourself if re-defining existing pool ! */
        if (STREQ(pool->def->name, def->name))
            continue;

        virStoragePoolObjLock(pool);

        switch (pool->def->type) {
        case VIR_STORAGE_POOL_DIR:
            if (STREQ(pool->def->target.path, def->target.path))
                matchpool = pool;
            break;
        case VIR_STORAGE_POOL_NETFS:
            if ((STREQ(pool->def->source.dir, def->source.dir)) \
                && (pool->def->source.nhost == 1 && def->source.nhost == 1) \
                && (STREQ(pool->def->source.hosts[0].name, def->source.hosts[0].name)))
                matchpool = pool;
            break;
        case VIR_STORAGE_POOL_SCSI:
            if (STREQ(pool->def->source.adapter, def->source.adapter))
                matchpool = pool;
            break;
        case VIR_STORAGE_POOL_ISCSI:
        {
            matchpool = virStoragePoolSourceFindDuplicateDevices(pool, def);
            if (matchpool) {
                if (matchpool->def->source.nhost == 1 && def->source.nhost == 1) {
                    if (STREQ(matchpool->def->source.hosts[0].name, def->source.hosts[0].name)) {
                        if ((matchpool->def->source.initiator.iqn) && (def->source.initiator.iqn)) {
                            if (STREQ(matchpool->def->source.initiator.iqn, def->source.initiator.iqn))
                                break;
                            matchpool = NULL;
                        }
                        break;
                    }
                }
                matchpool = NULL;
            }
            break;
        }
        case VIR_STORAGE_POOL_FS:
        case VIR_STORAGE_POOL_LOGICAL:
        case VIR_STORAGE_POOL_DISK:
            matchpool = virStoragePoolSourceFindDuplicateDevices(pool, def);
            break;
        default:
            break;
        }
        virStoragePoolObjUnlock(pool);

        if (matchpool)
            break;
    }

    if (matchpool) {
        virReportError(VIR_ERR_OPERATION_FAILED,
                       _("Storage source conflict with pool: '%s'"),
                       matchpool->def->name);
        ret = -1;
    }
    return ret;
}

void virStoragePoolObjLock(virStoragePoolObjPtr obj)
{
    virMutexLock(&obj->lock);
}

void virStoragePoolObjUnlock(virStoragePoolObjPtr obj)
{
    virMutexUnlock(&obj->lock);
}<|MERGE_RESOLUTION|>--- conflicted
+++ resolved
@@ -54,11 +54,8 @@
               VIR_STORAGE_POOL_LAST,
               "dir", "fs", "netfs",
               "logical", "disk", "iscsi",
-<<<<<<< HEAD
-              "scsi", "mpath", "zfs")
-=======
-              "scsi", "mpath", "rbd", "sheepdog")
->>>>>>> ac97c2ba
+              "scsi", "mpath", "rbd", "sheepdog",
+              "zfs")
 
 VIR_ENUM_IMPL(virStoragePoolFormatFileSystem,
               VIR_STORAGE_POOL_FS_LAST,
